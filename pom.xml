<!--
  Licensed to the Apache Software Foundation (ASF) under one or more
  contributor license agreements.  See the NOTICE file distributed with
  this work for additional information regarding copyright ownership.
  The ASF licenses this file to You under the Apache License, Version 2.0
  (the "License"); you may not use this file except in compliance with
  the License.  You may obtain a copy of the License at

      http://www.apache.org/licenses/LICENSE-2.0

  Unless required by applicable law or agreed to in writing, software
  distributed under the License is distributed on an "AS IS" BASIS,
  WITHOUT WARRANTIES OR CONDITIONS OF ANY KIND, either express or implied.
  See the License for the specific language governing permissions and
  limitations under the License.
  -->
<project xmlns="http://maven.apache.org/POM/4.0.0" xmlns:xsi="http://www.w3.org/2001/XMLSchema-instance"
         xsi:schemaLocation="http://maven.apache.org/POM/4.0.0 http://maven.apache.org/maven-v4_0_0.xsd">

    <modelVersion>4.0.0</modelVersion>

    <parent>
        <groupId>org.apache</groupId>
        <artifactId>apache</artifactId>
        <version>19</version>
    </parent>

    <groupId>org.apache.dubbo</groupId>
    <artifactId>dubbo-parent</artifactId>
    <version>2.7.1-SNAPSHOT</version>
    <packaging>pom</packaging>

    <name>${project.artifactId}</name>
    <description>The parent project of dubbo</description>
    <url>https://github.com/apache/incubator-dubbo</url>
    <inceptionYear>2011</inceptionYear>
    <licenses>
        <license>
            <name>Apache License, Version 2.0</name>
            <url>http://www.apache.org/licenses/LICENSE-2.0</url>
            <distribution>repo</distribution>
        </license>
    </licenses>

    <scm>
        <url>https://github.com/apache/incubator-dubbo</url>
        <connection>scm:git:https://github.com/apache/incubator-dubbo.git</connection>
        <developerConnection>scm:git:https://github.com/apache/incubator-dubbo.git</developerConnection>
        <tag>HEAD</tag>
    </scm>
    <mailingLists>
        <mailingList>
            <name>Development List</name>
            <subscribe>dev-subscribe@dubbo.apache.org</subscribe>
            <unsubscribe>dev-unsubscribe@dubbo.apache.org</unsubscribe>
            <post>dev@dubbo.apache.org</post>
        </mailingList>
        <mailingList>
            <name>Commits List</name>
            <subscribe>commits-subscribe@dubbo.apache.org</subscribe>
            <unsubscribe>commits-unsubscribe@dubbo.apache.org</unsubscribe>
            <post>commits@dubbo.apache.org</post>
        </mailingList>
        <mailingList>
            <name>Issues List</name>
            <subscribe>issues-subscribe@dubbo.apache.org</subscribe>
            <unsubscribe>issues-unsubscribe@dubbo.apache.org</unsubscribe>
            <post>issues@dubbo.apache.org</post>
        </mailingList>
    </mailingLists>
    <developers>
        <developer>
            <id>dubbo.io</id>
            <name>The Dubbo Project Contributors</name>
            <email>dev-subscribe@dubbo.apache.org</email>
            <url>http://dubbo.apache.org/</url>
        </developer>
    </developers>

    <organization>
        <name>The Apache Software Foundation</name>
        <url>http://www.apache.org/</url>
    </organization>

    <issueManagement>
        <system>Github Issues</system>
        <url>https://github.com/apache/incubator-dubbo/issues</url>
    </issueManagement>

    <properties>
        <!-- Test libs -->
        <junit_jupiter_version>5.4.0</junit_jupiter_version>
        <hazelcast_version>3.11.1</hazelcast_version>
        <hamcrest_version>1.3</hamcrest_version>
        <hibernate_validator_version>5.2.4.Final</hibernate_validator_version>
        <el_api_version>2.2.4</el_api_version>
        <jaxb_api_version>2.2.7</jaxb_api_version>
        <cglib_version>2.2</cglib_version>
        <mockito_version>2.23.4</mockito_version>
        <!-- Build args -->
        <argline>-server -Xms256m -Xmx512m -Dfile.encoding=UTF-8
            -Djava.net.preferIPv4Stack=true -XX:MetaspaceSize=64m -XX:MaxMetaspaceSize=128m
        </argline>
        <skip_maven_deploy>false</skip_maven_deploy>
        <updateReleaseInfo>true</updateReleaseInfo>
        <project.build.sourceEncoding>${file_encoding}</project.build.sourceEncoding>

        <profile.name>oss</profile.name>
        <!-- for maven compiler plugin -->
        <java_source_version>1.8</java_source_version>
        <java_target_version>1.8</java_target_version>
        <file_encoding>UTF-8</file_encoding>
        <!-- Maven plugins -->
        <maven_jar_version>3.0.2</maven_jar_version>
        <maven_surefire_version>2.22.1</maven_surefire_version>
        <maven_deploy_version>2.8.2</maven_deploy_version>
        <maven_compiler_version>3.6.0</maven_compiler_version>
        <maven_source_version>3.0.1</maven_source_version>
        <maven_javadoc_version>3.0.1</maven_javadoc_version>
        <maven_jetty_version>9.4.11.v20180605</maven_jetty_version>
        <maven_checkstyle_version>3.0.0</maven_checkstyle_version>
        <maven_jacoco_version>0.8.2</maven_jacoco_version>
        <apache-rat-plugin.version>0.12</apache-rat-plugin.version>
        <arguments/>
        <checkstyle.skip>true</checkstyle.skip>
        <rat.skip>true</rat.skip>
    </properties>

    <modules>
        <module>dubbo-common</module>
        <module>dubbo-metrics</module>
        <module>dubbo-container</module>
        <module>dubbo-remoting</module>
        <module>dubbo-rpc</module>
        <module>dubbo-filter</module>
        <module>dubbo-cluster</module>
        <module>dubbo-registry</module>
        <module>dubbo-monitor</module>
        <module>dubbo-config</module>
        <module>dubbo-demo</module>
        <module>dubbo-plugin</module>
        <module>dubbo-serialization</module>
        <module>dubbo-compatible</module>
        <module>dubbo-dependencies-bom</module>
        <module>dubbo-bom</module>
        <module>dubbo-all</module>
        <module>dubbo-distribution</module>
        <module>dubbo-metadata-report</module>
        <module>dubbo-configcenter</module>
    </modules>

    <dependencyManagement>
        <dependencies>
            <dependency>
                <groupId>org.apache.dubbo</groupId>
                <artifactId>dubbo-dependencies-bom</artifactId>
                <version>2.7.1-SNAPSHOT</version>
                <type>pom</type>
                <scope>import</scope>
            </dependency>
        </dependencies>
    </dependencyManagement>

    <dependencies>
        <dependency>
            <groupId>org.junit.jupiter</groupId>
            <artifactId>junit-jupiter-engine</artifactId>
            <version>${junit_jupiter_version}</version>
            <scope>test</scope>
        </dependency>
        <dependency>
            <groupId>org.junit.jupiter</groupId>
            <artifactId>junit-jupiter-params</artifactId>
            <version>${junit_jupiter_version}</version>
            <scope>test</scope>
        </dependency>
        <dependency>
            <groupId>org.hamcrest</groupId>
            <artifactId>hamcrest-all</artifactId>
            <version>${hamcrest_version}</version>
            <scope>test</scope>
        </dependency>
        <dependency>
            <groupId>org.mockito</groupId>
            <artifactId>mockito-core</artifactId>
            <version>${mockito_version}</version>
            <scope>test</scope>
        </dependency>
        <dependency>
            <groupId>cglib</groupId>
            <artifactId>cglib-nodep</artifactId>
            <version>${cglib_version}</version>
            <scope>test</scope>
        </dependency>
    </dependencies>

    <profiles>
        <profile>
<<<<<<< HEAD
            <id>java6</id>
            <properties>
                <maven_jar_version>3.0.2</maven_jar_version>
                <maven_surefire_version>2.19.1</maven_surefire_version>
                <maven_deploy_version>2.7</maven_deploy_version>
                <maven_compiler_version>3.1</maven_compiler_version>
                <maven_source_version>3.0.1</maven_source_version>
                <maven_javadoc_version>2.10.1</maven_javadoc_version>
            </properties>
        </profile>
        <profile>
            <id>test</id>
            <activation>
                <file>
                    <missing>.project</missing>
                </file>
            </activation>
            <!--<modules>
                <module>dubbo-test</module>
            </modules>-->
        </profile>
        <profile>
            <id>hudson</id>
            <build>
                <plugins>
                    <plugin>
                        <groupId>org.apache.maven.plugins</groupId>
                        <artifactId>maven-surefire-plugin</artifactId>
                        <configuration>
                            <testFailureIgnore>true</testFailureIgnore>
                        </configuration>
                    </plugin>
                </plugins>
            </build>
        </profile>
        <profile>
            <id>java8-vm-args</id>
            <activation>
                <jdk>[1.8,)</jdk>
            </activation>
            <properties>
                <!-- Build args -->
                <!-- if you run dubbo on java8+,please use these vm args -->
                <argline>-server -Xms256m -Xmx512m -XX:MetaspaceSize=64m -XX:MaxMetaspaceSize=128m -Dfile.encoding=UTF-8
                    -Djava.net.preferIPv4Stack=true
                </argline>
            </properties>
        </profile>
        <profile>
=======
>>>>>>> bccac78e
            <id>checkstyle</id>
            <activation>
                <jdk>[1.8,)</jdk>
            </activation>
            <build>
                <plugins>
                    <plugin>
                        <groupId>org.apache.maven.plugins</groupId>
                        <artifactId>maven-checkstyle-plugin</artifactId>
                        <version>${maven_checkstyle_version}</version>
                        <dependencies>
                            <dependency>
                                <groupId>com.puppycrawl.tools</groupId>
                                <artifactId>checkstyle</artifactId>
                                <version>8.9</version>
                            </dependency>
                        </dependencies>
                        <executions>
                            <execution>
                                <id>checkstyle-validation</id>
                                <phase>validate</phase>
                                <configuration>
                                    <configLocation>codestyle/checkstyle.xml</configLocation>
                                    <suppressionsLocation>codestyle/checkstyle-suppressions.xml</suppressionsLocation>
                                    <encoding>UTF-8</encoding>
                                    <consoleOutput>true</consoleOutput>
                                    <failOnViolation>true</failOnViolation>
                                    <excludes>**/JSONWriter.java</excludes>
                                </configuration>
                                <goals>
                                    <goal>check</goal>
                                </goals>
                            </execution>
                        </executions>
                    </plugin>
                </plugins>
            </build>
        </profile>
        <profile>
            <id>release</id>
            <properties>
                <log4j2_version>2.11.1</log4j2_version>
            </properties>
            <build>
                <plugins>
                    <plugin>
                        <artifactId>maven-javadoc-plugin</artifactId>
                        <version>${maven_javadoc_version}</version>
                        <executions>
                            <execution>
                                <id>attach-javadoc</id>
                                <goals>
                                    <goal>jar</goal>
                                </goals>
                                <configuration>
                                    <additionalDependencies>
                                        <additionalDependency>
                                            <groupId>org.apache.logging.log4j</groupId>
                                            <artifactId>log4j-api</artifactId>
                                            <version>${log4j2_version}</version>
                                        </additionalDependency>
                                        <additionalDependency>
                                            <groupId>org.apache.logging.log4j</groupId>
                                            <artifactId>log4j-core</artifactId>
                                            <version>${log4j2_version}</version>
                                        </additionalDependency>
                                    </additionalDependencies>
                                </configuration>
                            </execution>
                        </executions>
                        <configuration>
                            <show>public</show>
                            <charset>UTF-8</charset>
                            <encoding>UTF-8</encoding>
                            <docencoding>UTF-8</docencoding>
                            <links>
                                <link>http://docs.oracle.com/javase/8/docs/api</link>
                            </links>
                            <doclint>none</doclint>
                        </configuration>
                    </plugin>
                    <plugin>
                        <groupId>org.apache.maven.plugins</groupId>
                        <artifactId>maven-gpg-plugin</artifactId>
                        <executions>
                            <execution>
                                <phase>verify</phase>
                                <goals>
                                    <goal>sign</goal>
                                </goals>
                            </execution>
                        </executions>
                    </plugin>
                </plugins>
            </build>
        </profile>
    </profiles>

    <build>
        <!-- Used for packaging NOTICE & LICENSE to each sub-module jar-->
        <resources>
            <resource>
                <directory>src/main/resources</directory>
                <filtering>false</filtering>
            </resource>
            <resource>
                <directory>${maven.multiModuleProjectDirectory}</directory>
                <targetPath>META-INF/</targetPath>
                <filtering>false</filtering>
                <includes>
                    <include>NOTICE</include>
                    <include>LICENSE</include>
                </includes>
            </resource>
        </resources>
        <plugins>
            <plugin>
                <artifactId>maven-source-plugin</artifactId>
                <version>${maven_source_version}</version>
                <executions>
                    <execution>
                        <id>attach-sources</id>
                        <goals>
                            <goal>jar</goal>
                        </goals>
                    </execution>
                </executions>
            </plugin>
            <plugin>
                <artifactId>maven-jar-plugin</artifactId>
                <version>${maven_jar_version}</version>
                <configuration>
                    <archive>
                        <addMavenDescriptor>true</addMavenDescriptor>
                        <index>true</index>
                        <manifest>
                            <addDefaultSpecificationEntries>true</addDefaultSpecificationEntries>
                            <addDefaultImplementationEntries>true</addDefaultImplementationEntries>
                        </manifest>
                        <manifestEntries>
                            <Specification-Version>${project.version}</Specification-Version>
                            <Implementation-Version>${project.version}</Implementation-Version>
                        </manifestEntries>
                    </archive>
                </configuration>
            </plugin>
            <plugin>
                <groupId>org.apache.maven.plugins</groupId>
                <artifactId>maven-surefire-plugin</artifactId>
                <version>${maven_surefire_version}</version>
                <configuration>
                    <useSystemClassLoader>true</useSystemClassLoader>
                    <forkMode>once</forkMode>
                    <argLine>${argline} ${jacocoArgLine}</argLine>
                    <systemProperties>
                        <!-- common shared -->
                    </systemProperties>
                </configuration>
            </plugin>
            <plugin>
                <groupId>org.apache.maven.plugins</groupId>
                <artifactId>maven-deploy-plugin</artifactId>
                <version>${maven_deploy_version}</version>
                <configuration>
                    <skip>${skip_maven_deploy}</skip>
                </configuration>
            </plugin>
            <plugin>
                <groupId>org.apache.maven.plugins</groupId>
                <artifactId>maven-compiler-plugin</artifactId>
                <version>${maven_compiler_version}</version>
                <configuration>
                    <compilerArgument>-proc:none</compilerArgument>
                    <fork>true</fork>
                    <source>${java_source_version}</source>
                    <target>${java_target_version}</target>
                    <encoding>${file_encoding}</encoding>
                </configuration>
            </plugin>
            <plugin>
                <groupId>org.jacoco</groupId>
                <artifactId>jacoco-maven-plugin</artifactId>
                <version>${maven_jacoco_version}</version>
                <executions>
                    <execution>
                        <id>jacoco-initialize</id>
                        <goals>
                            <goal>prepare-agent</goal>
                        </goals>
                        <configuration>
                            <propertyName>jacocoArgLine</propertyName>
                        </configuration>
                    </execution>
                    <execution>
                        <id>report-aggregate</id>
                        <phase>verify</phase>
                        <goals>
                            <goal>report-aggregate</goal>
                        </goals>
                    </execution>
                </executions>
            </plugin>
            <plugin>
                <groupId>org.apache.rat</groupId>
                <artifactId>apache-rat-plugin</artifactId>
                <version>${apache-rat-plugin.version}</version>
                <executions>
                    <execution>
                        <id>verify.rat</id>
                        <phase>verify</phase>
                        <goals>
                            <goal>check</goal>
                        </goals>
                        <configuration>
                            <excludes>
                                <exclude>**/*.versionsBackup</exclude>
                                <exclude>**/.idea/</exclude>
                                <exclude>**/*.iml</exclude>
                                <exclude>**/*.txt</exclude>
                                <exclude>**/*.load</exclude>
                                <exclude>**/*.flex</exclude>
                                <exclude>**/*.fc</exclude>
                                <exclude>**/*.javascript</exclude>
                                <exclude>**/*.properties</exclude>
                                <exclude>**/*.thrift</exclude>
                                <exclude>**/*.sh</exclude>
                                <exclude>**/*.bat</exclude>
                                <exclude>**/*.md</exclude>
                                <exclude>.git/</exclude>
                                <exclude>.gitignore</exclude>
                                <!-- ASF jenkins box puts the Maven repo in our root directory. -->
                                <exclude>.repository/</exclude>
                                <exclude>**/.settings/*</exclude>
                                <exclude>**/.classpath</exclude>
                                <exclude>**/.project</exclude>
                                <exclude>**/target/**</exclude>
                                <exclude>**/*.log</exclude>
                                <exclude>CODE_OF_CONDUCT.md</exclude>
                                <exclude>.codecov.yml</exclude>
                                <exclude>.travis.yml</exclude>
                                <exclude>PULL_REQUEST_TEMPLATE.md</exclude>
                                <exclude>CONTRIBUTING.md</exclude>
                                <exclude>README.md</exclude>
                                <exclude>**/codestyle/*</exclude>
                                <exclude>**/resources/META-INF/**</exclude>
                                <!-- exclude the internal threadlocal files -->
                                <exclude>**/org/apache/dubbo/common/threadlocal/InternalThreadLocal.java</exclude>
                                <exclude>**/org/apache/dubbo/common/threadlocal/InternalThreadLocalMap.java</exclude>
                            </excludes>
                        </configuration>
                    </execution>
                </executions>
            </plugin>
            <plugin>
                <groupId>org.apache.maven.plugins</groupId>
                <artifactId>maven-release-plugin</artifactId>
                <version>2.5.3</version>
                <configuration>
                    <autoVersionSubmodules>true</autoVersionSubmodules>
                    <useReleaseProfile>false</useReleaseProfile>
                    <releaseProfiles>release</releaseProfiles>
                    <goals>deploy</goals>
                    <arguments>${arguments}</arguments>
                </configuration>
            </plugin>
        </plugins>

        <pluginManagement>
            <plugins>
                <!-- keep surefire and failsafe in sync -->
                <plugin>
                    <artifactId>maven-surefire-plugin</artifactId>
                    <version>2.22.1</version>
                </plugin>
                <!-- keep surefire and failsafe in sync -->
                <plugin>
                    <artifactId>maven-failsafe-plugin</artifactId>
                    <version>2.22.1</version>
                </plugin>
                <plugin>
                    <artifactId>maven-clean-plugin</artifactId>
                    <version>3.0.0</version>
                </plugin>
                <plugin>
                    <groupId>org.ops4j.pax.exam</groupId>
                    <artifactId>maven-paxexam-plugin</artifactId>
                    <version>1.2.4</version>
                </plugin>
                <plugin>
                    <artifactId>maven-dependency-plugin</artifactId>
                    <version>2.10</version>
                </plugin>
                <plugin>
                    <!-- Do NOT upgrade -->
                    <artifactId>maven-jxr-plugin</artifactId>
                    <version>2.2</version>
                </plugin>
                <plugin>
                    <groupId>org.codehaus.mojo</groupId>
                    <artifactId>build-helper-maven-plugin</artifactId>
                    <version>1.10</version>
                </plugin>
                <plugin>
                    <groupId>org.fusesource.hawtjni</groupId>
                    <artifactId>maven-hawtjni-plugin</artifactId>
                    <version>1.14</version>
                </plugin>
                <plugin>
                    <groupId>kr.motd.maven</groupId>
                    <artifactId>exec-maven-plugin</artifactId>
                    <version>1.0.0.Final</version>
                </plugin>
                <plugin>
                    <groupId>org.apache.maven.plugins</groupId>
                    <artifactId>maven-shade-plugin</artifactId>
                    <version>2.4.3</version>
                    <configuration>
                        <createDependencyReducedPom>false</createDependencyReducedPom>
                    </configuration>
                </plugin>
                <plugin>
                    <groupId>org.eclipse.jetty</groupId>
                    <artifactId>jetty-maven-plugin</artifactId>
                    <version>${maven_jetty_version}</version>
                </plugin>
            </plugins>
        </pluginManagement>
    </build>
</project><|MERGE_RESOLUTION|>--- conflicted
+++ resolved
@@ -196,58 +196,6 @@
 
     <profiles>
         <profile>
-<<<<<<< HEAD
-            <id>java6</id>
-            <properties>
-                <maven_jar_version>3.0.2</maven_jar_version>
-                <maven_surefire_version>2.19.1</maven_surefire_version>
-                <maven_deploy_version>2.7</maven_deploy_version>
-                <maven_compiler_version>3.1</maven_compiler_version>
-                <maven_source_version>3.0.1</maven_source_version>
-                <maven_javadoc_version>2.10.1</maven_javadoc_version>
-            </properties>
-        </profile>
-        <profile>
-            <id>test</id>
-            <activation>
-                <file>
-                    <missing>.project</missing>
-                </file>
-            </activation>
-            <!--<modules>
-                <module>dubbo-test</module>
-            </modules>-->
-        </profile>
-        <profile>
-            <id>hudson</id>
-            <build>
-                <plugins>
-                    <plugin>
-                        <groupId>org.apache.maven.plugins</groupId>
-                        <artifactId>maven-surefire-plugin</artifactId>
-                        <configuration>
-                            <testFailureIgnore>true</testFailureIgnore>
-                        </configuration>
-                    </plugin>
-                </plugins>
-            </build>
-        </profile>
-        <profile>
-            <id>java8-vm-args</id>
-            <activation>
-                <jdk>[1.8,)</jdk>
-            </activation>
-            <properties>
-                <!-- Build args -->
-                <!-- if you run dubbo on java8+,please use these vm args -->
-                <argline>-server -Xms256m -Xmx512m -XX:MetaspaceSize=64m -XX:MaxMetaspaceSize=128m -Dfile.encoding=UTF-8
-                    -Djava.net.preferIPv4Stack=true
-                </argline>
-            </properties>
-        </profile>
-        <profile>
-=======
->>>>>>> bccac78e
             <id>checkstyle</id>
             <activation>
                 <jdk>[1.8,)</jdk>
