--- conflicted
+++ resolved
@@ -1,4 +1,3 @@
-<<<<<<< HEAD
 /*
  * Licensed to the Apache Software Foundation (ASF) under one or more
  * contributor license agreements.  See the NOTICE file distributed with
@@ -17,28 +16,21 @@
  */
 package org.apache.dubbo.rpc.cluster.support.wrapper;
 
-import com.alibaba.fastjson.JSON;
 import org.apache.dubbo.common.Constants;
 import org.apache.dubbo.common.URL;
 import org.apache.dubbo.common.extension.ExtensionLoader;
-import org.apache.dubbo.common.utils.PojoUtils;
-import org.apache.dubbo.rpc.Invocation;
-import org.apache.dubbo.rpc.Invoker;
-import org.apache.dubbo.rpc.Protocol;
-import org.apache.dubbo.rpc.ProxyFactory;
-import org.apache.dubbo.rpc.Result;
-import org.apache.dubbo.rpc.RpcException;
-import org.apache.dubbo.rpc.RpcInvocation;
+import org.apache.dubbo.rpc.*;
 import org.apache.dubbo.rpc.cluster.LoadBalance;
 import org.apache.dubbo.rpc.cluster.directory.StaticDirectory;
 import org.apache.dubbo.rpc.cluster.support.AbstractClusterInvoker;
 import org.apache.dubbo.rpc.support.MockProtocol;
-
 import org.junit.jupiter.api.Assertions;
 import org.junit.jupiter.api.BeforeEach;
 import org.junit.jupiter.api.Test;
 
-import java.util.*;
+import java.util.ArrayList;
+import java.util.Arrays;
+import java.util.List;
 
 public class MockClusterInvokerTest {
 
@@ -640,38 +632,6 @@
             Assertions.assertTrue(e.isTimeout());
         }
     }
-
-    @Test
-    public void testMockInvokerFromOverride_Invoke_mock_return_object_json_with_generic(){
-        URL url = URL.valueOf("remote://1.2.3.4/" + IHelloService.class.getName())
-                .addParameter("mock", "force:return {\"data\":{\"id\":123,\"name\":\"scjtestmock\"}}");
-        Invoker<IHelloService> cluster = getClusterInvoker(url);
-        RpcInvocation invocation = new RpcInvocation();
-        invocation.setMethodName("getGenericUser");
-        Result result = cluster.invoke(invocation);
-        Wrapper<User> user = (Wrapper<User>)result.getValue();
-        Assertions.assertTrue(user.getData().getClass().isAssignableFrom(User.class));
-    }
-
-    @Test
-    public void testMockInvokerFromOverride_Invoke_mock_return_map_json_with_generic(){
-        URL url = URL.valueOf("remote://1.2.3.4/" + IHelloService.class.getName())
-                .addParameter("mock", "force:return {\"data\":{\"id\":123,\"name\":\"scjtestmock\",\"class\":\"org.apache.dubbo.rpc.cluster.support.wrapper.MockClusterInvokerTest$User\"}}");
-        Invoker<IHelloService> cluster = getClusterInvoker(url);
-        RpcInvocation invocation = new RpcInvocation();
-        invocation.setMethodName("getMapWithGeneric");
-        Result result = cluster.invoke(invocation);
-        Map<String,User> user = (Map<String,User>)result.getValue();
-        Assertions.assertTrue(user.get("data").getClass().isAssignableFrom(User.class));
-    }
-
-    @Test
-    public void test1111(){
-        Map<String,User> user = new HashMap<>();
-        user.put("data",new User(1,"2"));
-        Object o = PojoUtils.generalize(user);
-    }
-
 
     private Invoker<IHelloService> getClusterInvokerMock(URL url, Invoker<IHelloService> mockInvoker) {
         // As `javassist` have a strict restriction of argument types, request will fail if Invocation do not contains complete parameter type information
@@ -723,10 +683,6 @@
         public List<User> getUsers();
 
         void sayHello();
-
-        Wrapper<User> getGenericUser();
-
-        Map<String,User> getMapWithGeneric();
     }
 
     public static class HelloService implements IHelloService {
@@ -765,20 +721,6 @@
         public void sayHello() {
             System.out.println("hello prety");
         }
-
-        @Override
-        public Wrapper<User> getGenericUser() {
-            Wrapper<User> result = new Wrapper<>();
-            result.setData(new User(1, "snapshot"));
-            return result;
-        }
-
-        @Override
-        public Map<String, User> getMapWithGeneric() {
-            Map<String, User> result = new HashMap<>();
-            result.put("test",new User(1, "snapshot"));
-            return result;
-        }
     }
 
     public static class IHelloServiceMock implements IHelloService {
@@ -820,33 +762,6 @@
 
         public void sayHello() {
             System.out.println("hello prety");
-        }
-
-        @Override
-        public Wrapper<User> getGenericUser() {
-            Wrapper<User> result = new Wrapper<>();
-            result.setData(new User(1, "snapshotMock"));
-            return result;
-        }
-
-        @Override
-        public Map<String, User> getMapWithGeneric() {
-            Map<String, User> result = new HashMap<>();
-            result.put("test",new User(1, "snapshotMock"));
-            return result;
-        }
-    }
-
-    public static class Wrapper<T> {
-
-        private T data;
-
-        public T getData() {
-            return data;
-        }
-
-        public void setData(T data) {
-            this.data = data;
         }
     }
 
@@ -880,804 +795,4 @@
         }
 
     }
-}
-=======
-/*
- * Licensed to the Apache Software Foundation (ASF) under one or more
- * contributor license agreements.  See the NOTICE file distributed with
- * this work for additional information regarding copyright ownership.
- * The ASF licenses this file to You under the Apache License, Version 2.0
- * (the "License"); you may not use this file except in compliance with
- * the License.  You may obtain a copy of the License at
- *
- *     http://www.apache.org/licenses/LICENSE-2.0
- *
- * Unless required by applicable law or agreed to in writing, software
- * distributed under the License is distributed on an "AS IS" BASIS,
- * WITHOUT WARRANTIES OR CONDITIONS OF ANY KIND, either express or implied.
- * See the License for the specific language governing permissions and
- * limitations under the License.
- */
-package org.apache.dubbo.rpc.cluster.support.wrapper;
-
-import org.apache.dubbo.common.Constants;
-import org.apache.dubbo.common.URL;
-import org.apache.dubbo.common.extension.ExtensionLoader;
-import org.apache.dubbo.rpc.*;
-import org.apache.dubbo.rpc.cluster.LoadBalance;
-import org.apache.dubbo.rpc.cluster.directory.StaticDirectory;
-import org.apache.dubbo.rpc.cluster.support.AbstractClusterInvoker;
-import org.apache.dubbo.rpc.support.MockProtocol;
-import org.junit.jupiter.api.Assertions;
-import org.junit.jupiter.api.BeforeEach;
-import org.junit.jupiter.api.Test;
-
-import java.util.ArrayList;
-import java.util.Arrays;
-import java.util.List;
-
-public class MockClusterInvokerTest {
-
-    List<Invoker<IHelloService>> invokers = new ArrayList<Invoker<IHelloService>>();
-
-    @BeforeEach
-    public void beforeMethod() {
-        invokers.clear();
-    }
-
-    /**
-     * Test if mock policy works fine: fail-mock
-     */
-    @Test
-    public void testMockInvokerInvoke_normal() {
-        URL url = URL.valueOf("remote://1.2.3.4/" + IHelloService.class.getName());
-        url = url.addParameter(Constants.MOCK_KEY, "fail");
-        Invoker<IHelloService> cluster = getClusterInvoker(url);
-        URL mockUrl = URL.valueOf("mock://localhost/" + IHelloService.class.getName()
-                + "?getSomething.mock=return aa");
-
-        Protocol protocol = new MockProtocol();
-        Invoker<IHelloService> mInvoker1 = protocol.refer(IHelloService.class, mockUrl);
-        invokers.add(mInvoker1);
-
-        //Configured with mock
-        RpcInvocation invocation = new RpcInvocation();
-        invocation.setMethodName("getSomething");
-        Result ret = cluster.invoke(invocation);
-        Assertions.assertEquals("something", ret.getValue());
-
-        // If no mock was configured, return null directly
-        invocation = new RpcInvocation();
-        invocation.setMethodName("sayHello");
-        ret = cluster.invoke(invocation);
-        Assertions.assertEquals(null, ret.getValue());
-    }
-
-    /**
-     * Test if mock policy works fine: fail-mock
-     */
-    @Test
-    public void testMockInvokerInvoke_failmock() {
-        URL url = URL.valueOf("remote://1.2.3.4/" + IHelloService.class.getName())
-                .addParameter(Constants.MOCK_KEY, "fail:return null")
-                .addParameter("invoke_return_error", "true");
-        URL mockUrl = URL.valueOf("mock://localhost/" + IHelloService.class.getName()
-                + "?getSomething.mock=return aa").addParameters(url.getParameters());
-
-        Protocol protocol = new MockProtocol();
-        Invoker<IHelloService> mInvoker1 = protocol.refer(IHelloService.class, mockUrl);
-        Invoker<IHelloService> cluster = getClusterInvokerMock(url, mInvoker1);
-
-        //Configured with mock
-        RpcInvocation invocation = new RpcInvocation();
-        invocation.setMethodName("getSomething");
-        Result ret = cluster.invoke(invocation);
-        Assertions.assertEquals("aa", ret.getValue());
-
-        // If no mock was configured, return null directly
-        invocation = new RpcInvocation();
-        invocation.setMethodName("getSomething2");
-        ret = cluster.invoke(invocation);
-        Assertions.assertEquals(null, ret.getValue());
-
-        // If no mock was configured, return null directly
-        invocation = new RpcInvocation();
-        invocation.setMethodName("sayHello");
-        ret = cluster.invoke(invocation);
-        Assertions.assertEquals(null, ret.getValue());
-    }
-
-
-    /**
-     * Test if mock policy works fine: force-mock
-     */
-    @Test
-    public void testMockInvokerInvoke_forcemock() {
-        URL url = URL.valueOf("remote://1.2.3.4/" + IHelloService.class.getName());
-        url = url.addParameter(Constants.MOCK_KEY, "force:return null");
-
-        URL mockUrl = URL.valueOf("mock://localhost/" + IHelloService.class.getName()
-                + "?getSomething.mock=return aa&getSomething3xx.mock=return xx")
-                .addParameters(url.getParameters());
-
-        Protocol protocol = new MockProtocol();
-        Invoker<IHelloService> mInvoker1 = protocol.refer(IHelloService.class, mockUrl);
-        Invoker<IHelloService> cluster = getClusterInvokerMock(url, mInvoker1);
-
-        //Configured with mock
-        RpcInvocation invocation = new RpcInvocation();
-        invocation.setMethodName("getSomething");
-        Result ret = cluster.invoke(invocation);
-        Assertions.assertEquals("aa", ret.getValue());
-
-        // If no mock was configured, return null directly
-        invocation = new RpcInvocation();
-        invocation.setMethodName("getSomething2");
-        ret = cluster.invoke(invocation);
-        Assertions.assertEquals(null, ret.getValue());
-
-        // If no mock was configured, return null directly
-        invocation = new RpcInvocation();
-        invocation.setMethodName("sayHello");
-        ret = cluster.invoke(invocation);
-        Assertions.assertEquals(null, ret.getValue());
-    }
-
-    @Test
-    public void testMockInvokerInvoke_forcemock_defaultreturn() {
-        URL url = URL.valueOf("remote://1.2.3.4/" + IHelloService.class.getName());
-        url = url.addParameter(Constants.MOCK_KEY, "force");
-        Invoker<IHelloService> cluster = getClusterInvoker(url);
-        URL mockUrl = URL.valueOf("mock://localhost/" + IHelloService.class.getName()
-                + "?getSomething.mock=return aa&getSomething3xx.mock=return xx&sayHello.mock=return ")
-                .addParameters(url.getParameters());
-
-        Protocol protocol = new MockProtocol();
-        Invoker<IHelloService> mInvoker1 = protocol.refer(IHelloService.class, mockUrl);
-        invokers.add(mInvoker1);
-
-        RpcInvocation invocation = new RpcInvocation();
-        invocation.setMethodName("sayHello");
-        Result ret = cluster.invoke(invocation);
-        Assertions.assertEquals(null, ret.getValue());
-    }
-
-    /**
-     * Test if mock policy works fine: fail-mock
-     */
-    @Test
-    public void testMockInvokerFromOverride_Invoke_Fock_someMethods() {
-        URL url = URL.valueOf("remote://1.2.3.4/" + IHelloService.class.getName())
-                .addParameter("getSomething.mock", "fail:return x")
-                .addParameter("getSomething2.mock", "force:return y");
-        Invoker<IHelloService> cluster = getClusterInvoker(url);
-        //Configured with mock
-        RpcInvocation invocation = new RpcInvocation();
-        invocation.setMethodName("getSomething");
-        Result ret = cluster.invoke(invocation);
-        Assertions.assertEquals("something", ret.getValue());
-
-        // If no mock was configured, return null directly
-        invocation = new RpcInvocation();
-        invocation.setMethodName("getSomething2");
-        ret = cluster.invoke(invocation);
-        Assertions.assertEquals("y", ret.getValue());
-
-        // If no mock was configured, return null directly
-        invocation = new RpcInvocation();
-        invocation.setMethodName("getSomething3");
-        ret = cluster.invoke(invocation);
-        Assertions.assertEquals("something3", ret.getValue());
-
-        // If no mock was configured, return null directly
-        invocation = new RpcInvocation();
-        invocation.setMethodName("sayHello");
-        ret = cluster.invoke(invocation);
-        Assertions.assertEquals(null, ret.getValue());
-    }
-
-    /**
-     * Test if mock policy works fine: fail-mock
-     */
-    @Test
-    public void testMockInvokerFromOverride_Invoke_Fock_WithOutDefault() {
-        URL url = URL.valueOf("remote://1.2.3.4/" + IHelloService.class.getName())
-                .addParameter("getSomething.mock", "fail:return x")
-                .addParameter("getSomething2.mock", "force:return y")
-                .addParameter("invoke_return_error", "true");
-        Invoker<IHelloService> cluster = getClusterInvoker(url);
-        //Configured with mock
-        RpcInvocation invocation = new RpcInvocation();
-        invocation.setMethodName("getSomething");
-        Result ret = cluster.invoke(invocation);
-        Assertions.assertEquals("x", ret.getValue());
-
-        // If no mock was configured, return null directly
-        invocation = new RpcInvocation();
-        invocation.setMethodName("getSomething2");
-        ret = cluster.invoke(invocation);
-        Assertions.assertEquals("y", ret.getValue());
-
-        // If no mock was configured, return null directly
-        invocation = new RpcInvocation();
-        invocation.setMethodName("getSomething3");
-        try {
-            ret = cluster.invoke(invocation);
-            Assertions.fail();
-        } catch (RpcException e) {
-
-        }
-    }
-
-    /**
-     * Test if mock policy works fine: fail-mock
-     */
-    @Test
-    public void testMockInvokerFromOverride_Invoke_Fock_WithDefault() {
-        URL url = URL.valueOf("remote://1.2.3.4/" + IHelloService.class.getName())
-                .addParameter("mock", "fail:return null")
-                .addParameter("getSomething.mock", "fail:return x")
-                .addParameter("getSomething2.mock", "force:return y")
-                .addParameter("invoke_return_error", "true");
-        Invoker<IHelloService> cluster = getClusterInvoker(url);
-        //Configured with mock
-        RpcInvocation invocation = new RpcInvocation();
-        invocation.setMethodName("getSomething");
-        Result ret = cluster.invoke(invocation);
-        Assertions.assertEquals("x", ret.getValue());
-
-        // If no mock was configured, return null directly
-        invocation = new RpcInvocation();
-        invocation.setMethodName("getSomething2");
-        ret = cluster.invoke(invocation);
-        Assertions.assertEquals("y", ret.getValue());
-
-        // If no mock was configured, return null directly
-        invocation = new RpcInvocation();
-        invocation.setMethodName("getSomething3");
-        ret = cluster.invoke(invocation);
-        Assertions.assertEquals(null, ret.getValue());
-
-        // If no mock was configured, return null directly
-        invocation = new RpcInvocation();
-        invocation.setMethodName("sayHello");
-        ret = cluster.invoke(invocation);
-        Assertions.assertEquals(null, ret.getValue());
-    }
-
-    /**
-     * Test if mock policy works fine: fail-mock
-     */
-    @Test
-    public void testMockInvokerFromOverride_Invoke_Fock_WithFailDefault() {
-        URL url = URL.valueOf("remote://1.2.3.4/" + IHelloService.class.getName())
-                .addParameter("mock", "fail:return z")
-                .addParameter("getSomething.mock", "fail:return x")
-                .addParameter("getSomething2.mock", "force:return y")
-                .addParameter("invoke_return_error", "true");
-        Invoker<IHelloService> cluster = getClusterInvoker(url);
-        //Configured with mock
-        RpcInvocation invocation = new RpcInvocation();
-        invocation.setMethodName("getSomething");
-        Result ret = cluster.invoke(invocation);
-        Assertions.assertEquals("x", ret.getValue());
-
-        // If no mock was configured, return null directly
-        invocation = new RpcInvocation();
-        invocation.setMethodName("getSomething2");
-        ret = cluster.invoke(invocation);
-        Assertions.assertEquals("y", ret.getValue());
-
-        // If no mock was configured, return null directly
-        invocation = new RpcInvocation();
-        invocation.setMethodName("getSomething3");
-        ret = cluster.invoke(invocation);
-        Assertions.assertEquals("z", ret.getValue());
-
-        //If no mock was configured, return null directly
-        invocation = new RpcInvocation();
-        invocation.setMethodName("sayHello");
-        ret = cluster.invoke(invocation);
-        Assertions.assertEquals("z", ret.getValue());
-    }
-
-    /**
-     * Test if mock policy works fine: fail-mock
-     */
-    @Test
-    public void testMockInvokerFromOverride_Invoke_Fock_WithForceDefault() {
-        URL url = URL.valueOf("remote://1.2.3.4/" + IHelloService.class.getName())
-                .addParameter("mock", "force:return z")
-                .addParameter("getSomething.mock", "fail:return x")
-                .addParameter("getSomething2.mock", "force:return y")
-                .addParameter("invoke_return_error", "true");
-        Invoker<IHelloService> cluster = getClusterInvoker(url);
-        //Configured with mock
-        RpcInvocation invocation = new RpcInvocation();
-        invocation.setMethodName("getSomething");
-        Result ret = cluster.invoke(invocation);
-        Assertions.assertEquals("x", ret.getValue());
-
-        //If no mock was configured, return null directly
-        invocation = new RpcInvocation();
-        invocation.setMethodName("getSomething2");
-        ret = cluster.invoke(invocation);
-        Assertions.assertEquals("y", ret.getValue());
-
-        //If no mock was configured, return null directly
-        invocation = new RpcInvocation();
-        invocation.setMethodName("getSomething3");
-        ret = cluster.invoke(invocation);
-        Assertions.assertEquals("z", ret.getValue());
-
-        //If no mock was configured, return null directly
-        invocation = new RpcInvocation();
-        invocation.setMethodName("sayHello");
-        ret = cluster.invoke(invocation);
-        Assertions.assertEquals("z", ret.getValue());
-    }
-
-    /**
-     * Test if mock policy works fine: fail-mock
-     */
-    @Test
-    public void testMockInvokerFromOverride_Invoke_Fock_Default() {
-        URL url = URL.valueOf("remote://1.2.3.4/" + IHelloService.class.getName())
-                .addParameter("mock", "fail:return x")
-                .addParameter("invoke_return_error", "true");
-        Invoker<IHelloService> cluster = getClusterInvoker(url);
-        //Configured with mock
-        RpcInvocation invocation = new RpcInvocation();
-        invocation.setMethodName("getSomething");
-        Result ret = cluster.invoke(invocation);
-        Assertions.assertEquals("x", ret.getValue());
-
-        //If no mock was configured, return null directly
-        invocation = new RpcInvocation();
-        invocation.setMethodName("getSomething2");
-        ret = cluster.invoke(invocation);
-        Assertions.assertEquals("x", ret.getValue());
-
-        //If no mock was configured, return null directly
-        invocation = new RpcInvocation();
-        invocation.setMethodName("sayHello");
-        ret = cluster.invoke(invocation);
-        Assertions.assertEquals("x", ret.getValue());
-    }
-
-    /**
-     * Test if mock policy works fine: fail-mock
-     */
-    @Test
-    public void testMockInvokerFromOverride_Invoke_checkCompatible_return() {
-        URL url = URL.valueOf("remote://1.2.3.4/" + IHelloService.class.getName())
-                .addParameter("getSomething.mock", "return x")
-                .addParameter("invoke_return_error", "true");
-        Invoker<IHelloService> cluster = getClusterInvoker(url);
-        //Configured with mock
-        RpcInvocation invocation = new RpcInvocation();
-        invocation.setMethodName("getSomething");
-        Result ret = cluster.invoke(invocation);
-        Assertions.assertEquals("x", ret.getValue());
-
-        //If no mock was configured, return null directly
-        invocation = new RpcInvocation();
-        invocation.setMethodName("getSomething3");
-        try {
-            ret = cluster.invoke(invocation);
-            Assertions.fail("fail invoke");
-        } catch (RpcException e) {
-
-        }
-    }
-
-    /**
-     * Test if mock policy works fine: fail-mock
-     */
-    @Test
-    public void testMockInvokerFromOverride_Invoke_checkCompatible_ImplMock() {
-        URL url = URL.valueOf("remote://1.2.3.4/" + IHelloService.class.getName())
-                .addParameter("mock", "true")
-                .addParameter("invoke_return_error", "true");
-        Invoker<IHelloService> cluster = getClusterInvoker(url);
-        //Configured with mock
-        RpcInvocation invocation = new RpcInvocation();
-        invocation.setMethodName("getSomething");
-        Result ret = cluster.invoke(invocation);
-        Assertions.assertEquals("somethingmock", ret.getValue());
-    }
-
-    /**
-     * Test if mock policy works fine: fail-mock
-     */
-    @Test
-    public void testMockInvokerFromOverride_Invoke_checkCompatible_ImplMock2() {
-        URL url = URL.valueOf("remote://1.2.3.4/" + IHelloService.class.getName())
-                .addParameter("mock", "fail")
-                .addParameter("invoke_return_error", "true");
-        Invoker<IHelloService> cluster = getClusterInvoker(url);
-        //Configured with mock
-        RpcInvocation invocation = new RpcInvocation();
-        invocation.setMethodName("getSomething");
-        Result ret = cluster.invoke(invocation);
-        Assertions.assertEquals("somethingmock", ret.getValue());
-    }
-
-    /**
-     * Test if mock policy works fine: fail-mock
-     */
-    @Test
-    public void testMockInvokerFromOverride_Invoke_checkCompatible_ImplMock3() {
-        URL url = URL.valueOf("remote://1.2.3.4/" + IHelloService.class.getName())
-                .addParameter("mock", "force");
-        Invoker<IHelloService> cluster = getClusterInvoker(url);
-        //Configured with mock
-        RpcInvocation invocation = new RpcInvocation();
-        invocation.setMethodName("getSomething");
-        Result ret = cluster.invoke(invocation);
-        Assertions.assertEquals("somethingmock", ret.getValue());
-    }
-
-    @Test
-    public void testMockInvokerFromOverride_Invoke_check_String() {
-        URL url = URL.valueOf("remote://1.2.3.4/" + IHelloService.class.getName())
-                .addParameter("getSomething.mock", "force:return 1688")
-                .addParameter("invoke_return_error", "true");
-        Invoker<IHelloService> cluster = getClusterInvoker(url);
-        //Configured with mock
-        RpcInvocation invocation = new RpcInvocation();
-        invocation.setMethodName("getSomething");
-        Result ret = cluster.invoke(invocation);
-        Assertions.assertTrue(ret.getValue() instanceof String, "result type must be String but was : " + ret.getValue().getClass());
-        Assertions.assertEquals("1688", (String) ret.getValue());
-    }
-
-    @Test
-    public void testMockInvokerFromOverride_Invoke_check_int() {
-        URL url = URL.valueOf("remote://1.2.3.4/" + IHelloService.class.getName())
-                .addParameter("getInt1.mock", "force:return 1688")
-                .addParameter("invoke_return_error", "true");
-        Invoker<IHelloService> cluster = getClusterInvoker(url);
-        //Configured with mock
-        RpcInvocation invocation = new RpcInvocation();
-        invocation.setMethodName("getInt1");
-        Result ret = cluster.invoke(invocation);
-        Assertions.assertTrue(ret.getValue() instanceof Integer, "result type must be integer but was : " + ret.getValue().getClass());
-        Assertions.assertEquals(new Integer(1688), (Integer) ret.getValue());
-    }
-
-    @Test
-    public void testMockInvokerFromOverride_Invoke_check_boolean() {
-        URL url = URL.valueOf("remote://1.2.3.4/" + IHelloService.class.getName())
-                .addParameter("getBoolean1.mock", "force:return true")
-                .addParameter("invoke_return_error", "true");
-        Invoker<IHelloService> cluster = getClusterInvoker(url);
-        //Configured with mock
-        RpcInvocation invocation = new RpcInvocation();
-        invocation.setMethodName("getBoolean1");
-        Result ret = cluster.invoke(invocation);
-        Assertions.assertTrue(ret.getValue() instanceof Boolean, "result type must be Boolean but was : " + ret.getValue().getClass());
-        Assertions.assertEquals(true, Boolean.parseBoolean(ret.getValue().toString()));
-    }
-
-    @Test
-    public void testMockInvokerFromOverride_Invoke_check_Boolean() {
-        URL url = URL.valueOf("remote://1.2.3.4/" + IHelloService.class.getName())
-                .addParameter("getBoolean2.mock", "force:return true")
-                .addParameter("invoke_return_error", "true");
-        Invoker<IHelloService> cluster = getClusterInvoker(url);
-        //Configured with mock
-        RpcInvocation invocation = new RpcInvocation();
-        invocation.setMethodName("getBoolean2");
-        Result ret = cluster.invoke(invocation);
-        Assertions.assertEquals(true, Boolean.parseBoolean(ret.getValue().toString()));
-    }
-
-    @SuppressWarnings("unchecked")
-    @Test
-    public void testMockInvokerFromOverride_Invoke_check_ListString_empty() {
-        URL url = URL.valueOf("remote://1.2.3.4/" + IHelloService.class.getName())
-                .addParameter("getListString.mock", "force:return empty")
-                .addParameter("invoke_return_error", "true");
-        Invoker<IHelloService> cluster = getClusterInvoker(url);
-        //Configured with mock
-        RpcInvocation invocation = new RpcInvocation();
-        invocation.setMethodName("getListString");
-        Result ret = cluster.invoke(invocation);
-        Assertions.assertEquals(0, ((List<String>) ret.getValue()).size());
-    }
-
-    @SuppressWarnings("unchecked")
-    @Test
-    public void testMockInvokerFromOverride_Invoke_check_ListString() {
-        URL url = URL.valueOf("remote://1.2.3.4/" + IHelloService.class.getName())
-                .addParameter("getListString.mock", "force:return [\"hi\",\"hi2\"]")
-                .addParameter("invoke_return_error", "true");
-        Invoker<IHelloService> cluster = getClusterInvoker(url);
-        //Configured with mock
-        RpcInvocation invocation = new RpcInvocation();
-        invocation.setMethodName("getListString");
-        Result ret = cluster.invoke(invocation);
-        List<String> rl = (List<String>) ret.getValue();
-        Assertions.assertEquals(2, rl.size());
-        Assertions.assertEquals("hi", rl.get(0));
-    }
-
-    @SuppressWarnings("unchecked")
-    @Test
-    public void testMockInvokerFromOverride_Invoke_check_ListPojo_empty() {
-        URL url = URL.valueOf("remote://1.2.3.4/" + IHelloService.class.getName())
-                .addParameter("getUsers.mock", "force:return empty")
-                .addParameter("invoke_return_error", "true");
-        Invoker<IHelloService> cluster = getClusterInvoker(url);
-        //Configured with mock
-        RpcInvocation invocation = new RpcInvocation();
-        invocation.setMethodName("getUsers");
-        Result ret = cluster.invoke(invocation);
-        Assertions.assertEquals(0, ((List<User>) ret.getValue()).size());
-    }
-
-    @SuppressWarnings("unchecked")
-    @Test
-    public void testMockInvokerFromOverride_Invoke_check_ListPojo() {
-        URL url = URL.valueOf("remote://1.2.3.4/" + IHelloService.class.getName())
-                .addParameter("getUsers.mock", "force:return [{id:1, name:\"hi1\"}, {id:2, name:\"hi2\"}]")
-                .addParameter("invoke_return_error", "true");
-        Invoker<IHelloService> cluster = getClusterInvoker(url);
-        //Configured with mock
-        RpcInvocation invocation = new RpcInvocation();
-        invocation.setMethodName("getUsers");
-        Result ret = cluster.invoke(invocation);
-        List<User> rl = (List<User>) ret.getValue();
-        System.out.println(rl);
-        Assertions.assertEquals(2, rl.size());
-        Assertions.assertEquals("hi1", ((User) rl.get(0)).getName());
-    }
-
-    @Test
-    public void testMockInvokerFromOverride_Invoke_check_ListPojo_error() {
-        URL url = URL.valueOf("remote://1.2.3.4/" + IHelloService.class.getName())
-                .addParameter("getUsers.mock", "force:return [{id:x, name:\"hi1\"}]")
-                .addParameter("invoke_return_error", "true");
-        Invoker<IHelloService> cluster = getClusterInvoker(url);
-        //Configured with mock
-        RpcInvocation invocation = new RpcInvocation();
-        invocation.setMethodName("getUsers");
-        try {
-            cluster.invoke(invocation);
-        } catch (RpcException e) {
-        }
-    }
-
-    @Test
-    public void testMockInvokerFromOverride_Invoke_force_throw() {
-        URL url = URL.valueOf("remote://1.2.3.4/" + IHelloService.class.getName())
-                .addParameter("getBoolean2.mock", "force:throw ")
-                .addParameter("invoke_return_error", "true");
-        Invoker<IHelloService> cluster = getClusterInvoker(url);
-        //Configured with mock
-        RpcInvocation invocation = new RpcInvocation();
-        invocation.setMethodName("getBoolean2");
-        try {
-            cluster.invoke(invocation);
-            Assertions.fail();
-        } catch (RpcException e) {
-            Assertions.assertFalse(e.isBiz(), "not custem exception");
-        }
-    }
-
-    @Test
-    public void testMockInvokerFromOverride_Invoke_force_throwCustemException() throws Throwable {
-        URL url = URL.valueOf("remote://1.2.3.4/" + IHelloService.class.getName())
-                .addParameter("getBoolean2.mock", "force:throw org.apache.dubbo.rpc.cluster.support.wrapper.MyMockException")
-                .addParameter("invoke_return_error", "true");
-        Invoker<IHelloService> cluster = getClusterInvoker(url);
-        //Configured with mock
-        RpcInvocation invocation = new RpcInvocation();
-        invocation.setMethodName("getBoolean2");
-        try {
-            cluster.invoke(invocation).recreate();
-            Assertions.fail();
-        } catch (MyMockException e) {
-
-        }
-    }
-
-    @Test
-    public void testMockInvokerFromOverride_Invoke_force_throwCustemExceptionNotFound() {
-        URL url = URL.valueOf("remote://1.2.3.4/" + IHelloService.class.getName())
-                .addParameter("getBoolean2.mock", "force:throw java.lang.RuntimeException2")
-                .addParameter("invoke_return_error", "true");
-        Invoker<IHelloService> cluster = getClusterInvoker(url);
-        //Configured with mock
-        RpcInvocation invocation = new RpcInvocation();
-        invocation.setMethodName("getBoolean2");
-        try {
-            cluster.invoke(invocation);
-            Assertions.fail();
-        } catch (Exception e) {
-            Assertions.assertTrue(e.getCause() instanceof IllegalStateException);
-        }
-    }
-
-    @Test
-    public void testMockInvokerFromOverride_Invoke_mock_false() {
-        URL url = URL.valueOf("remote://1.2.3.4/" + IHelloService.class.getName())
-                .addParameter("mock", "false")
-                .addParameter("invoke_return_error", "true");
-        Invoker<IHelloService> cluster = getClusterInvoker(url);
-        //Configured with mock
-        RpcInvocation invocation = new RpcInvocation();
-        invocation.setMethodName("getBoolean2");
-        try {
-            cluster.invoke(invocation);
-            Assertions.fail();
-        } catch (RpcException e) {
-            Assertions.assertTrue(e.isTimeout());
-        }
-    }
-
-    private Invoker<IHelloService> getClusterInvokerMock(URL url, Invoker<IHelloService> mockInvoker) {
-        // As `javassist` have a strict restriction of argument types, request will fail if Invocation do not contains complete parameter type information
-        final URL durl = url.addParameter("proxy", "jdk");
-        invokers.clear();
-        ProxyFactory proxy = ExtensionLoader.getExtensionLoader(ProxyFactory.class).getExtension("jdk");
-        Invoker<IHelloService> invoker1 = proxy.getInvoker(new HelloService(), IHelloService.class, durl);
-        invokers.add(invoker1);
-        if (mockInvoker != null) {
-            invokers.add(mockInvoker);
-        }
-
-        StaticDirectory<IHelloService> dic = new StaticDirectory<IHelloService>(durl, invokers, null);
-        dic.buildRouterChain();
-        AbstractClusterInvoker<IHelloService> cluster = new AbstractClusterInvoker(dic) {
-            @Override
-            protected Result doInvoke(Invocation invocation, List invokers, LoadBalance loadbalance)
-                    throws RpcException {
-                if (durl.getParameter("invoke_return_error", false)) {
-                    throw new RpcException(RpcException.TIMEOUT_EXCEPTION, "test rpc exception");
-                } else {
-                    return ((Invoker<?>) invokers.get(0)).invoke(invocation);
-                }
-            }
-        };
-        return new MockClusterInvoker<IHelloService>(dic, cluster);
-    }
-
-    @SuppressWarnings({"unchecked", "rawtypes"})
-    private Invoker<IHelloService> getClusterInvoker(URL url) {
-        return getClusterInvokerMock(url, null);
-    }
-
-    public static interface IHelloService {
-        String getSomething();
-
-        String getSomething2();
-
-        String getSomething3();
-
-        int getInt1();
-
-        boolean getBoolean1();
-
-        Boolean getBoolean2();
-
-        public List<String> getListString();
-
-        public List<User> getUsers();
-
-        void sayHello();
-    }
-
-    public static class HelloService implements IHelloService {
-        public String getSomething() {
-            return "something";
-        }
-
-        public String getSomething2() {
-            return "something2";
-        }
-
-        public String getSomething3() {
-            return "something3";
-        }
-
-        public int getInt1() {
-            return 1;
-        }
-
-        public boolean getBoolean1() {
-            return false;
-        }
-
-        public Boolean getBoolean2() {
-            return Boolean.FALSE;
-        }
-
-        public List<String> getListString() {
-            return Arrays.asList(new String[]{"Tom", "Jerry"});
-        }
-
-        public List<User> getUsers() {
-            return Arrays.asList(new User[]{new User(1, "Tom"), new User(2, "Jerry")});
-        }
-
-        public void sayHello() {
-            System.out.println("hello prety");
-        }
-    }
-
-    public static class IHelloServiceMock implements IHelloService {
-        public IHelloServiceMock() {
-
-        }
-
-        public String getSomething() {
-            return "somethingmock";
-        }
-
-        public String getSomething2() {
-            return "something2mock";
-        }
-
-        public String getSomething3() {
-            return "something3mock";
-        }
-
-        public List<String> getListString() {
-            return Arrays.asList(new String[]{"Tommock", "Jerrymock"});
-        }
-
-        public List<User> getUsers() {
-            return Arrays.asList(new User[]{new User(1, "Tommock"), new User(2, "Jerrymock")});
-        }
-
-        public int getInt1() {
-            return 1;
-        }
-
-        public boolean getBoolean1() {
-            return false;
-        }
-
-        public Boolean getBoolean2() {
-            return Boolean.FALSE;
-        }
-
-        public void sayHello() {
-            System.out.println("hello prety");
-        }
-    }
-
-    public static class User {
-        private int id;
-        private String name;
-
-        public User() {
-        }
-
-        public User(int id, String name) {
-            super();
-            this.id = id;
-            this.name = name;
-        }
-
-        public int getId() {
-            return id;
-        }
-
-        public void setId(int id) {
-            this.id = id;
-        }
-
-        public String getName() {
-            return name;
-        }
-
-        public void setName(String name) {
-            this.name = name;
-        }
-
-    }
-}
->>>>>>> c8b6580c
+}