/*
 * Licensed to the Apache Software Foundation (ASF) under one or more
 * contributor license agreements.  See the NOTICE file distributed with
 * this work for additional information regarding copyright ownership.
 * The ASF licenses this file to You under the Apache License, Version 2.0
 * (the "License"); you may not use this file except in compliance with
 * the License.  You may obtain a copy of the License at
 *
 *     http://www.apache.org/licenses/LICENSE-2.0
 *
 * Unless required by applicable law or agreed to in writing, software
 * distributed under the License is distributed on an "AS IS" BASIS,
 * WITHOUT WARRANTIES OR CONDITIONS OF ANY KIND, either express or implied.
 * See the License for the specific language governing permissions and
 * limitations under the License.
 */
package org.apache.dubbo.rpc.protocol.dubbo;

import org.apache.dubbo.common.Constants;
import org.apache.dubbo.common.Version;
import org.apache.dubbo.common.io.Bytes;
import org.apache.dubbo.common.io.UnsafeByteArrayInputStream;
import org.apache.dubbo.common.logger.Logger;
import org.apache.dubbo.common.logger.LoggerFactory;
import org.apache.dubbo.common.serialize.ObjectInput;
import org.apache.dubbo.common.serialize.ObjectOutput;
import org.apache.dubbo.common.utils.ReflectUtils;
import org.apache.dubbo.common.utils.StringUtils;
import org.apache.dubbo.remoting.Channel;
import org.apache.dubbo.remoting.Codec2;
import org.apache.dubbo.remoting.exchange.Request;
import org.apache.dubbo.remoting.exchange.Response;
import org.apache.dubbo.remoting.exchange.codec.ExchangeCodec;
import org.apache.dubbo.remoting.transport.CodecSupport;
import org.apache.dubbo.rpc.Invocation;
import org.apache.dubbo.rpc.Result;
import org.apache.dubbo.rpc.RpcInvocation;
import org.apache.dubbo.rpc.support.RpcUtils;

import java.io.IOException;
import java.io.InputStream;

import static org.apache.dubbo.rpc.protocol.dubbo.CallbackServiceCodec.encodeInvocationArgument;

/**
 * Dubbo codec.
 */
public class DubboCodec extends ExchangeCodec implements Codec2 {

    public static final String NAME = "dubbo";
    public static final String DUBBO_VERSION = Version.getProtocolVersion();
    public static final byte RESPONSE_WITH_EXCEPTION = 0;
    public static final byte RESPONSE_VALUE = 1;
    public static final byte RESPONSE_NULL_VALUE = 2;
    public static final byte RESPONSE_WITH_EXCEPTION_WITH_ATTACHMENTS = 3;
    public static final byte RESPONSE_VALUE_WITH_ATTACHMENTS = 4;
    public static final byte RESPONSE_NULL_VALUE_WITH_ATTACHMENTS = 5;
    public static final Object[] EMPTY_OBJECT_ARRAY = new Object[0];
    public static final Class<?>[] EMPTY_CLASS_ARRAY = new Class<?>[0];
    private static final Logger log = LoggerFactory.getLogger(DubboCodec.class);

    /**
     * 这边直接把ExchangeCodec的decodeBody逻辑直接覆盖了。。
     * @param channel
     * @param is
     * @param header
     * @return
     * @throws IOException
     */
    @Override
    protected Object decodeBody(Channel channel, InputStream is, byte[] header) throws IOException {
        byte flag = header[2], proto = (byte) (flag & SERIALIZATION_MASK);
        // get request id.
        long id = Bytes.bytes2long(header, 4);
        if ((flag & FLAG_REQUEST) == 0) {
            // decode response.
            Response res = new Response(id);
            if ((flag & FLAG_EVENT) != 0) {
                res.setEvent(true);
            }
            // get status.
            byte status = header[3];
            res.setStatus(status);
            try {
                ObjectInput in = CodecSupport.deserialize(channel.getUrl(), is, proto);
                if (status == Response.OK) {
                    Object data;
                    if (res.isHeartbeat()) {
                        data = decodeHeartbeatData(channel, in);
                    } else if (res.isEvent()) {
                        data = decodeEventData(channel, in);
                    } else {
                        //这边是一个优化点，反序列化body是在io线程执行，还是推迟到业务线程
                        DecodeableRpcResult result;
                        if (channel.getUrl().getParameter(
                                Constants.DECODE_IN_IO_THREAD_KEY,
                                Constants.DEFAULT_DECODE_IN_IO_THREAD)) {
<<<<<<< HEAD
                            //不在io线程做反序列化
                            //延迟到业务线程
=======
                            //反序列化后的东西 需要再次加工 逻辑都封装在DecodeableRpcResult中
>>>>>>> c8b6580c
                            result = new DecodeableRpcResult(channel, res, is,
                                    (Invocation) getRequestData(id), proto);
                            //执行反序列化
                            result.decode();
                        } else {
                            result = new DecodeableRpcResult(channel, res,
                                    new UnsafeByteArrayInputStream(readMessageData(is)),
                                    (Invocation) getRequestData(id), proto);
                        }
                        data = result;
                    }
                    res.setResult(data);
                } else {
                    res.setErrorMessage(in.readUTF());
                }
            } catch (Throwable t) {
                if (log.isWarnEnabled()) {
                    log.warn("Decode response failed: " + t.getMessage(), t);
                }
                res.setStatus(Response.CLIENT_ERROR);
                res.setErrorMessage(StringUtils.toString(t));
            }
            return res;
        } else {
            // decode request.
            Request req = new Request(id);
            req.setVersion(Version.getProtocolVersion());
            req.setTwoWay((flag & FLAG_TWOWAY) != 0);
            if ((flag & FLAG_EVENT) != 0) {
                req.setEvent(true);
            }
            try {
                Object data;
                ObjectInput in = CodecSupport.deserialize(channel.getUrl(), is, proto);
                if (req.isHeartbeat()) {
                    data = decodeHeartbeatData(channel, in);
                } else if (req.isEvent()) {
                    data = decodeEventData(channel, in);
                } else {
                    //逻辑基本和Resposne一致  但是类不是同一个
                    DecodeableRpcInvocation inv;
                    if (channel.getUrl().getParameter(
                            Constants.DECODE_IN_IO_THREAD_KEY,
                            Constants.DEFAULT_DECODE_IN_IO_THREAD)) {
                        inv = new DecodeableRpcInvocation(channel, req, is, proto);
                        inv.decode();
                    } else {
                        inv = new DecodeableRpcInvocation(channel, req,
                                new UnsafeByteArrayInputStream(readMessageData(is)), proto);
                    }
                    data = inv;
                }
                req.setData(data);
            } catch (Throwable t) {
                if (log.isWarnEnabled()) {
                    log.warn("Decode request failed: " + t.getMessage(), t);
                }
                // bad request
                req.setBroken(true);
                req.setData(t);
            }

            return req;
        }
    }

    private byte[] readMessageData(InputStream is) throws IOException {
        if (is.available() > 0) {
            byte[] result = new byte[is.available()];
            is.read(result);
            return result;
        }
        return new byte[]{};
    }

    @Override
    protected void encodeRequestData(Channel channel, ObjectOutput out, Object data) throws IOException {
        encodeRequestData(channel, out, data, DUBBO_VERSION);
    }

    @Override
    protected void encodeResponseData(Channel channel, ObjectOutput out, Object data) throws IOException {
        encodeResponseData(channel, out, data, DUBBO_VERSION);
    }

    @Override
    protected void encodeRequestData(Channel channel, ObjectOutput out, Object data, String version) throws IOException {
        RpcInvocation inv = (RpcInvocation) data;

        out.writeUTF(version);
        out.writeUTF(inv.getAttachment(Constants.PATH_KEY));
        out.writeUTF(inv.getAttachment(Constants.VERSION_KEY));

        out.writeUTF(inv.getMethodName());
        out.writeUTF(ReflectUtils.getDesc(inv.getParameterTypes()));
        Object[] args = inv.getArguments();
        if (args != null) {
            for (int i = 0; i < args.length; i++) {
                out.writeObject(encodeInvocationArgument(channel, inv, i));
            }
        }
        out.writeObject(RpcUtils.getNecessaryAttachments(inv));
    }

    @Override
    protected void encodeResponseData(Channel channel, ObjectOutput out, Object data, String version) throws IOException {
        Result result = (Result) data;
        // currently, the version value in Response records the version of Request
        boolean attach = Version.isSupportResponseAttachment(version);
        Throwable th = result.getException();
        if (th == null) {
            Object ret = result.getValue();
            if (ret == null) {
                out.writeByte(attach ? RESPONSE_NULL_VALUE_WITH_ATTACHMENTS : RESPONSE_NULL_VALUE);
            } else {
                out.writeByte(attach ? RESPONSE_VALUE_WITH_ATTACHMENTS : RESPONSE_VALUE);
                out.writeObject(ret);
            }
        } else {
            out.writeByte(attach ? RESPONSE_WITH_EXCEPTION_WITH_ATTACHMENTS : RESPONSE_WITH_EXCEPTION);
            out.writeObject(th);
        }

        if (attach) {
            // returns current version of Response to consumer side.
            result.getAttachments().put(Constants.DUBBO_VERSION_KEY, Version.getProtocolVersion());
            out.writeObject(result.getAttachments());
        }
    }
}<|MERGE_RESOLUTION|>--- conflicted
+++ resolved
@@ -95,12 +95,7 @@
                         if (channel.getUrl().getParameter(
                                 Constants.DECODE_IN_IO_THREAD_KEY,
                                 Constants.DEFAULT_DECODE_IN_IO_THREAD)) {
-<<<<<<< HEAD
-                            //不在io线程做反序列化
-                            //延迟到业务线程
-=======
                             //反序列化后的东西 需要再次加工 逻辑都封装在DecodeableRpcResult中
->>>>>>> c8b6580c
                             result = new DecodeableRpcResult(channel, res, is,
                                     (Invocation) getRequestData(id), proto);
                             //执行反序列化
